--- conflicted
+++ resolved
@@ -718,7 +718,6 @@
         </picture></body>
         """)
     }
-<<<<<<< HEAD
     
     func testObject() {
         let html = HTML(.body(.object(
@@ -730,7 +729,8 @@
         
         assertEqualHTMLContent(html, """
         <body><object data="vector.svg" type="image/svg+xml" width="200" height="100"></object></body>
-=======
+        """)
+    }
 
     func testOnClick() {
         let html = HTML(
@@ -742,7 +742,6 @@
         )
         assertEqualHTMLContent(html, """
         <body><div onclick="javascript:alert('Hello World')"></div></body>
->>>>>>> b9a1f007
         """)
     }
 }
@@ -816,11 +815,8 @@
             ("testSubresourceIntegrity", testSubresourceIntegrity),
             ("testComments", testComments),
             ("testPicture", testPicture),
-<<<<<<< HEAD
-            ("testObject", testObject)
-=======
+            ("testObject", testObject),
             ("testOnClick", testOnClick)
->>>>>>> b9a1f007
         ]
     }
 }